from plumbum import local
import logging
import os
import sys

DEFAULT_VERSION = '5.3.0'

def readFreeSurferVersion():
    freesurferHome = os.environ.get('FREESURFER_HOME')

    if not freesurferHome:
        return None

    with open(local.path(freesurferHome) / "build-stamp.txt", 'r') as f:
        buildStamp = f.read()

    import re
    p = re.compile('v\d\.\d\.\d(-\w+)?$')
    try:
        version = p.search(buildStamp).group()[1:]
    except:
        raise Exception("Couldn't extract FreeSurfer version from {}/build-stamp.txt, either that file is malformed or the regex used to extract the version is incorrect.".format(freesurferHome))

    return version


def validate(version):
    currentVersion = readFreeSurferVersion()
    if not currentVersion:
        print("You need to make sure FreeSurfer version {} is installed \
and FREESURFER_HOME is set (currently unset).".format(version))
        sys.exit(1)
    if currentVersion != version:
        print("You need to make sure FreeSurfer version {} is installed \
and FREESURFER_HOME is set (currently set to version {}).".format(version,
                                                                          currentVersion))
        sys.exit(1)

    print("Correct version ({}) of FreeSurfer is set in FREESURFER_HOME.".format(version))

def make(version=DEFAULT_VERSION):
    validate(version)

def getPath(version=DEFAULT_VERSION):
    validate(version)
<<<<<<< HEAD
    return os.environ.get('FREESURFER_HOME')
=======
    return os.environ.get('FREESURFER_HOME')
>>>>>>> 01c92682
<|MERGE_RESOLUTION|>--- conflicted
+++ resolved
@@ -43,8 +43,4 @@
 
 def getPath(version=DEFAULT_VERSION):
     validate(version)
-<<<<<<< HEAD
-    return os.environ.get('FREESURFER_HOME')
-=======
-    return os.environ.get('FREESURFER_HOME')
->>>>>>> 01c92682
+    return os.environ.get('FREESURFER_HOME')