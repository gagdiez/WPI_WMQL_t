#!/usr/bin/env python
from optparse import OptionParser
import os
import sys

def main():
    parser = OptionParser(
        version=0.1,
        usage="usage: %prog -t tractography_file -a atlas_file "
        "-q queries -o result_prefix"
    )
    parser.add_option("-t", "--tractography", dest="tractography_file_name",
                      help="name of the tractography file")
    parser.add_option("-a", "--atlas", dest="atlas_file_name",
                      help="name of the atlas file")
    parser.add_option("-q", "--queries", dest="queries_string",
                      help="query to run")
    parser.add_option('-o', "--output", dest="output_file_name",
                      help="clustering output file prefix")
    parser.add_option('-I',  dest="include",
                      help="folders to include query files")
    parser.add_option(
        '--threshold', dest='threshold', default=2,
        help="Minimum percentage of the tract to be "
        "considered inside of the label default %default %"
    )
    parser.add_option('--length_threshold', dest='length_threshold', default=0,
                      help="Minimum length of the tract to be considered (in mm) "
                      "default %default %"
                      )
    parser.add_option('--query_selection', dest='query_selection', default='',
                      help="Query selection %default %")
    parser.add_option('--interactive', dest='interactive',
                      default=False, action="store_true",
                      help="Interactive prompt"
                      )
    parser.add_option(
        '--bounding_box_affine_transform', dest='bounding_box_affine_transform',
        help="Bounding box to apply to the image affine transform and tracts "
        "to put both in AC-PC coordinate space"
    )
    parser.add_option(
        '--interactive-webdisplay', dest='interactive_web', action='store_true',
        help='Enables interactive display of the results'
    )
    parser.add_option(
        '--interactive-colortable', dest='interactive_colortable', type=str,
        help='Atlas colortable for the webgl viz'
    )
    parser.add_option(
        '--interactive-webdisplay-url', dest='interactive_url',
        help='Server port for the interactive display of the results: default: http://localhost:9999',
    )

    parser.add_option(
        '--interactive-webdisplay-port', dest='interactive_port',
        help='Server port for the interactive display of the results: default $(default)d',
        default=9999
    )

    (options, args) = parser.parse_args()

    if (
        not options.tractography_file_name or
        not options.atlas_file_name or
        not options.queries_string or
        not options.output_file_name
    ):
        parser.error("incorrect number of arguments")

    options.threshold = float(options.threshold)
    options.length_threshold = float(options.length_threshold)

    global np
    global tract_querier

    import numpy as np
    import nibabel

    import tract_querier

    if options.interactive_web:
        kill_server_callback = activate_webserver(options)
        options.interactive = True
    else:
        kill_server_callback = None

    if options.bounding_box_affine_transform:
        try:
            bounding_box_affine_transform = np.fromstring(
                options.bounding_box_affine_transform, sep=','
            ).reshape(4, 4)
            print "Affine transform:"
            print bounding_box_affine_transform
        except ValueError:
            parser.error("Matrix format not valid")
    else:
        bounding_box_affine_transform = None

    print "Loading files"

    # Search order precidence for .qry files
    # 1. Command line options specified are respected first
    # 2. Current directory is respected second
    # 3. Default query location thrid
    # 4. Source Tree 4th
    qry_search_folders = []
    if options.include:
        command_line_qry_folders = options.include.split(':')
        ## Check that all commandline provided folders are valid paths
        for folder in command_line_qry_folders:
            if not (os.path.exists(folder) and os.path.isdir(folder)):
                parser.error("Error in include folder %s" % folder)
        qry_search_folders.extend(command_line_qry_folders)

    qry_search_folders.extend([os.getcwd()])

    if os.path.exists(tract_querier.default_queries_folder):
        qry_search_folders.extend([tract_querier.default_queries_folder])

    ## Source Tree Data
    source_tree_data_path = os.path.abspath(
        os.path.join(
        os.path.dirname(os.path.dirname(__file__)),
        'tract_querier','data')
    )
    if os.path.exists(source_tree_data_path):
        qry_search_folders.extend([source_tree_data_path])


    try:
        if os.path.exists(options.queries_string):
            query_script = file(options.queries_string).read()
            query_filename = options.queries_string
        else:
            found = False
            for folder in qry_search_folders:
                file_ = os.path.join(folder, options.queries_string)
                if os.path.exists(file_):
                    found = True
                    break
            if found:
                query_script = file(file_).read()
                query_filename = file_
            else:
                query_script = options.queries_string
                query_filename = '<script>'

        query_file_body = tract_querier.queries_preprocess(
            query_script,
            filename=query_filename,
            include_folders=qry_search_folders
        )

        tract_querier.queries_syntax_check(query_file_body)
    except tract_querier.TractQuerierSyntaxError, e:
        parser.error(e.value)

    labels_nii = nibabel.load(options.atlas_file_name)
    img = labels_nii.get_data()

    tr = tract_querier.tractography.tractography_from_file(
        options.tractography_file_name
    )

<<<<<<< HEAD
    input_split = os.path.splitext(options.tractography_file_name)
    output_split = os.path.splitext(options.output_file_name)
    if len(output_split) > 1:
        options.output_file_name = output_split[0]
        tractography_extension = output_split[1]

    if options.interactive_web is not None and tractography_extension != '.trk':
        print (
            "The web application only works with Trackvis output files"
            " setting the output to Trackvis mode"
        )
        tractography_extension = '.trk'

=======
    tractography_extension = os.path.splitext(options.tractography_file_name)[-1]
    if tractography_extension == '.trk':
        tractography_extra_kwargs = {
            'affine': tr.affine,
            'image_dimensions': tr.image_dims
        }
    input_split = os.path.splitext(options.tractography_file_name)
    output_split = os.path.splitext(options.output_file_name)
    if len(output_split[-1]) > 0:
        options.output_file_name = output_split[0]
        tractography_extension = output_split[1]
    else:
        tractography_extension = input_split[1]

>>>>>>> 59ec9bef
    if tractography_extension == '.trk':
        if input_split[-1] == '.trk':
            tractography_extra_kwargs = {
                'affine': tr.affine,
                'image_dimensions': tr.image_dims
            }
        else:
            tractography_extra_kwargs = {
                'affine': labels_nii.get_affine(),
                'image_dimensions': img.shape
            }
    else:
        tractography_extra_kwargs = {}

    print "Calculating labels and crossings"
    affine_ijk_2_ras = labels_nii.get_affine()
    tracts = tr.tracts()

    if bounding_box_affine_transform is not None:
        tracts = [
            affine_transform_tract(np.linalg.inv(bounding_box_affine_transform), tract)
            for tract in tracts
        ]

        affine_ijk_2_ras = np.dot(bounding_box_affine_transform, affine_ijk_2_ras)

    tractography_spatial_indexing = tract_querier.TractographySpatialIndexing(
        tracts, img, affine_ijk_2_ras, options.length_threshold, options.threshold
    )

    if not options.interactive:
        print "Computing queries"
        evaluated_queries = tract_querier.eval_queries(
            query_file_body,
            tractography_spatial_indexing,
        )

        query_names = evaluated_queries.keys()
        if options.query_selection != '':
            selected_queries = set(options.query_selection.lower().split(','))
            query_names = list(set(query_names) & set(selected_queries))

        query_names.sort()

        for query_name in query_names:
            save_query(
                query_name, tr, options, evaluated_queries,
                extension=tractography_extension, extra_kwargs=tractography_extra_kwargs
            )
    else:
        if options.interactive_url is None and options.interactive_web is None:
            def query_save(query_name, query_result):
                return save_query(
                    query_name, tr, options, {query_name: query_result},
                    extension=tractography_extension, extra_kwargs=tractography_extra_kwargs
                )
            query_del = None
        else:
            import urllib
            def query_save(query_name, query_result):
                filename = save_query(
                    query_name, tr, options, {query_name: query_result},
                    extension=tractography_extension, extra_kwargs=tractography_extra_kwargs
                )
                if filename is not None:
                    try:
                        params = urllib.urlencode({
                            'name': query_name,
                            'file': filename,
                            'action': 'add'
                        })
                        f = urllib.urlopen(options.interactive_url, params)
                        f.close()
                    except Exception, e:
                        print "Interactive URL error:", e
                return filename

            def query_del(query_name):
                try:
                    params = urllib.urlencode({
                        'name': query_name,
                        'action': 'remove'
                    })
                    f = urllib.urlopen(options.interactive_url, params)
                    f.close()
                except Exception, e:
                    print "Interactive URL error:", e

        interactive_shell = tract_querier.TractQuerierCmd(
            tractography_spatial_indexing,
            initial_body=query_script,
            save_query_callback=query_save,
            del_query_callback=query_del,
            eof_callback=kill_server_callback,
            include_folders=folders
        )

        interactive_shell.cmdloop()


def save_query(query_name, tractography, options, evaluated_queries, extension='.vtk', extra_kwargs={}):
    tract_numbers = evaluated_queries[query_name]
    print "\tQuery %s: %.6d" % (query_name, len(tract_numbers))
    if tract_numbers:
        filename = options.output_file_name + "_" + query_name + extension
        save_tractography_file(
            filename,
            tractography,
            tract_numbers,
            extra_kwargs=extra_kwargs
        )
        return filename


def save_tractography_file(
    filename, tractography, tract_numbers, extra_kwargs={}
):
    tract_numbers = list(tract_numbers)

    original_tracts = tractography.original_tracts()

    tracts_to_save = [original_tracts[i] for i in tract_numbers]

    if len(tracts_to_save) == 0:
        return

    tracts_data_to_save = {}
    for key, data in tractography.original_tracts_data().items():
        tracts_data_to_save[key] = [data[f] for f in tract_numbers]

    if (
        'ActiveTensors' not in tracts_data_to_save and
        'Tensors_' in tracts_data_to_save
    ):
        tracts_data_to_save['ActiveTensors'] = 'Tensors_'
    if (
        'ActiveVectors' not in tracts_data_to_save and
        'Vectors_' in tracts_data_to_save
    ):
        tracts_data_to_save['ActiveVectors'] = 'Vectors_'

    tract_querier.tractography.tractography_to_file(
        filename,
        tract_querier.tractography.Tractography(
            tracts_to_save,
            tracts_data_to_save
        ),
        **extra_kwargs
    )


<<<<<<< HEAD
def activate_webserver(options):
    import os
    from multiprocessing import Process
    from tract_querier import tornado_server
    from uuid import uuid4
    suffix = str(uuid4()).replace('-', '')
    options.interactive = True

    options.interactive_port = int(options.interactive_port)

    if options.interactive_url is None:
        options.interactive_url = 'http://localhost:%04d/tracts' % options.interactive_port

    print "Starting web server, please direct your browser to http://localhost:%04d" % options.interactive_port

    p = Process(
        target=tornado_server.xtk_server,
        args=(os.path.abspath(options.atlas_file_name),),
        kwargs={
            'colortable': options.interactive_colortable,
            'port': options.interactive_port,
            'files_path': os.getcwd(),
            'suffix': suffix
        }
    )

    p.start()

    def kill_server():
        p.terminate()

    return kill_server

=======
def affine_transform_tract(affine_transform, tract):
    import numpy as np

    tract = np.dot(affine_transform[:3, :3], tract.T).T
    tract += affine_transform[-1, :3]

    return tract
>>>>>>> 59ec9bef

if __name__ == "__main__":
    main()
    sys.exit()<|MERGE_RESOLUTION|>--- conflicted
+++ resolved
@@ -163,7 +163,6 @@
         options.tractography_file_name
     )
 
-<<<<<<< HEAD
     input_split = os.path.splitext(options.tractography_file_name)
     output_split = os.path.splitext(options.output_file_name)
     if len(output_split) > 1:
@@ -177,8 +176,6 @@
         )
         tractography_extension = '.trk'
 
-=======
-    tractography_extension = os.path.splitext(options.tractography_file_name)[-1]
     if tractography_extension == '.trk':
         tractography_extra_kwargs = {
             'affine': tr.affine,
@@ -192,7 +189,6 @@
     else:
         tractography_extension = input_split[1]
 
->>>>>>> 59ec9bef
     if tractography_extension == '.trk':
         if input_split[-1] == '.trk':
             tractography_extra_kwargs = {
@@ -344,7 +340,6 @@
     )
 
 
-<<<<<<< HEAD
 def activate_webserver(options):
     import os
     from multiprocessing import Process
@@ -378,7 +373,7 @@
 
     return kill_server
 
-=======
+
 def affine_transform_tract(affine_transform, tract):
     import numpy as np
 
@@ -386,7 +381,6 @@
     tract += affine_transform[-1, :3]
 
     return tract
->>>>>>> 59ec9bef
 
 if __name__ == "__main__":
     main()
