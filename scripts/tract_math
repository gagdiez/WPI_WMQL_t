--- conflicted
+++ resolved
@@ -11,13 +11,8 @@
 
     Parameters
     ----------
-<<<<<<< HEAD
-    help_text : help for the operation
-    needs_one_tract : tells the script if all the input tractographies should
-=======
     help_text: help for the operation
     needs_one_tract: tells the script if all the input tractographies should
->>>>>>> e230a1db
                       be unified as one or left as a tractography list
     '''
     def internal_decorator(func):
@@ -27,14 +22,6 @@
     return internal_decorator
 
 
-#Trick to load the modules after the parameters have been parsed
-Tractography = None
-numpy = None
-nibabel = None
-tractography_from_vtk_files = None
-tractography_to_vtk_file = None
-
-
 def main():
     functions_list = dict((
         (f[0], f[1]) for f in globals().items() if hasattr(f[1], 'help_text')
@@ -52,35 +39,25 @@
         usage += '\t%s %s\n' % (f, functions_list[f].help_text)
 
     #The first arguments, except for the last one, might be tractography files
-<<<<<<< HEAD
-    n_tracts = sum(1 for _ in itertools.takewhile(
-        lambda x: x not in function_list_names, sys.argv[1:-1]
-    ))
-=======
     n_tracts = itertools.count(
         itertools.takewhile(
             lambda x: x not in function_list_names, sys.argv[1:-1]
         )
     )
->>>>>>> e230a1db
 
     parser = ArgumentParser(usage=usage)
-    parser.add_argument('tractographies', nargs=max(n_tracts, 1), help='tractography files', type=FileType('r'))
+    parser.add_argument('tractographies', nargs=n_tracts, help='tractography files', type=FileType('r'))
     parser.add_argument('operation', type=str, choices=function_list_names,
                         help="operation to use")
     parser.add_argument('operation_parameters', type=str, nargs=REMAINDER,
                         help="operation parameters")
 
     args = parser.parse_args()
-
-    if n_tracts == 0:
-        parser.error('Not enough arguments')
-
     #Load the global modules after the parsing of parameters
-    global Tractography, numpy, nibabel, tractography_from_vtk_files, tractography_to_vtk_file
-    from tract_querier.tractography import (
-        tractography_from_vtk_files, tractography_to_vtk_file, Tractography
-    )
+    global tr, vtkInterface, numpy, nibabel, tractography_from_vtk_files
+    from tract_querier.tractography import tractography_from_vtk_files
+    from tract_querier.tractography import tractography as tr
+    from tract_querier.tractography import vtkInterface
     import numpy
     import nibabel
 
@@ -105,24 +82,20 @@
 
 @tract_math_operation(': counts the number of tracts')
 def count(tractography):
-    print len(tractography.tracts())
+    print len(tractography.tracts_to_process())
 
 
 @tract_math_operation(': print the names of scalar data associated with each tract')
 def scalars(tractography):
-    for k in tractography.tracts_data().keys():
+    for k in tractography.getOriginalData().keys():
         print k, ' '
 
 
-<<<<<<< HEAD
 @tract_math_operation(': calculates mean and std of tract length')
-=======
-@tract_math_operation(': calculates mean and std of fiber length')
->>>>>>> e230a1db
 def length_mean_std(tractography):
-    lengths = numpy.empty(len(tractography.tracts()))
-
-    for i, tract in enumerate(tractography.tracts()):
+    lengths = numpy.empty(len(tractography.tracts_to_process()))
+
+    for i, tract in enumerate(tractography.tracts_to_process()):
         lengths[i] = tract_length(tract)
 
     mean = lengths.mean()
@@ -200,7 +173,7 @@
 @tract_math_operation('<scalar>: calculates mean and std of a scalar quantity over tracts')
 def scalar_mean_std(tractography, scalar):
     try:
-        scalars = tractography.tracts_data()[scalar]
+        scalars = tractography.getOriginalData()[scalar]
         all_scalars = numpy.vstack(scalars)
         mean = all_scalars.mean(0)
         std = all_scalars.std(0)
@@ -215,7 +188,7 @@
 @tract_math_operation('<scalar>: calculates median of a scalar quantity over tracts')
 def scalar_median(tractography, scalar):
     try:
-        scalars = tractography.tracts_data()[scalar]
+        scalars = tractography.getOriginalData()[scalar]
         all_scalars = numpy.vstack(scalars)
         median = numpy.median(all_scalars)
 
@@ -228,9 +201,9 @@
 
 @tract_math_operation(': Minimum and maximum distance between two consecutive points')
 def tract_point_distance_min_max(tractography):
-    dist_min = numpy.empty(len(tractography.tracts()))
-    dist_max = numpy.empty(len(tractography.tracts()))
-    for i, tract in enumerate(tractography.tracts()):
+    dist_min = numpy.empty(len(tractography.tracts_to_process()))
+    dist_max = numpy.empty(len(tractography.tracts_to_process()))
+    for i, tract in enumerate(tractography.tracts_to_process()):
         dist = tract_length(tract)
         dist_min[i] = dist.min()
         dist_max[i] = dist.max()
@@ -240,23 +213,21 @@
 @tract_math_operation('<points per tract> <tractography_file_output>: subsamples tracts to a maximum number of points')
 def tract_subsample(tractography, points_per_tract, tractography_file_output):
     tractography.subsample_tracts(int(points_per_tract))
-    tractography_to_vtk_file(tractography_file_output, tractography)
+    vtkInterface.writeLinesToVtkPolyData(
+        tractography_file_output, tractography.tracts_to_process(),  tractography.tracts_data_to_process()
+    )
 
 
 @tract_math_operation('<mm per tract> <tractography_file_output>: subsamples tracts to a maximum number of points')
-<<<<<<< HEAD
 def tract_remove_short_tracts(tractography, min_tract_length, tractography_file_output):
-=======
-def tract_remove_short_fibers(tractography, min_tract_length, tractography_file_output):
->>>>>>> e230a1db
 
     min_tract_length = float(min_tract_length)
 
-    tracts = tractography.tracts()
-    data = tractography.tracts_data()
+    tracts = tractography.tracts_to_process()
+    data = tractography.tracts_data_to_process()
 
     tract_ix_to_keep = [
-        i for i, tract in enumerate(tractography.tracts())
+        i for i, tract in enumerate(tractography.tracts_to_process())
         if tract_length(tract) > min_tract_length
     ]
 
@@ -270,27 +241,25 @@
         else:
             selected_data[key] = item
 
-    tractography_to_vtk_file(
-        tractography_file_output,
-        Tractography(selected_tracts, selected_data, False)
-    )
+    vtkInterface.writeLinesToVtkPolyData(
+        tractography_file_output, selected_tracts, selected_data)
 
 
 @tract_math_operation('<thickness> <subsampling> <tractography1.vtk> ... <tractographyN.vtk>: measures the volume overlap of one tract with others')
 def tract_tensor_similarity(tractography, thickness, subsampling, *tracts):
-    from tract_querier.tensor_covariance import tractSegments
+    from tract_querier.tensor_covariance import fiberSegments
     thickness = float(thickness)
     subsampling = int(subsampling)
 
     tractography.subsample_tracts(subsampling)
-    t_gp = [tractSegments.FiberSegmentGaussianProcess(t, thickness) for t in tractography.tracts() if len(t) > 2]
-    bundle = tractSegments.FiberBundleSegmentGaussianProcess(t_gp)
+    t_gp = [fiberSegments.FiberSegmentGaussianProcess(t, thickness) for t in tractography.tracts_to_process() if len(t) > 2]
+    bundle = fiberSegments.FiberBundleSegmentGaussianProcess(t_gp)
     bundle_norm = bundle * bundle
     for tract in tracts:
         tract = tractography_from_vtk_files(tract)
         tract.subsample_tracts(subsampling)
-        t_gp1 = [tractSegments.FiberSegmentGaussianProcess(t, thickness) for t in tract.tracts() if len(t) > 2]
-        bundle1 = tractSegments.FiberBundleSegmentGaussianProcess(t_gp1)
+        t_gp1 = [fiberSegments.FiberSegmentGaussianProcess(t, thickness) for t in tract.tracts_to_process() if len(t) > 2]
+        bundle1 = fiberSegments.FiberBundleSegmentGaussianProcess(t_gp1)
         print (bundle * bundle1) / numpy.sqrt(bundle_norm * (bundle1 * bundle1))
 
 
@@ -312,18 +281,14 @@
                 image.T, ijk_points.T
             )[:, None]
             tractography.original_tracts_data()[quantity_name] = new_scalar_data
-            tractography_to_vtk_file(
-                output_name % i,
-                tractography
-            )
+            vtkInterface.writeLinesToVtkPolyData(output_name % i, tractography.original_tracts(),  tractography.original_tracts_data())
     else:
         new_scalar_data = ndimage.map_coordinates(
             image_data.T, ijk_points.T
         )[:, None]
         tractography.original_tracts_data()[quantity_name] = new_scalar_data
-        tractography_to_vtk_file(
-            tractography_file_output,
-            tractography
+        vtkInterface.writeLinesToVtkPolyData(
+            tractography_file_output, tractography.original_tracts(),  tractography.original_tracts_data()
         )
 
 
@@ -348,24 +313,11 @@
         smoothing = 0
         image_out = args[0]
 
-<<<<<<< HEAD
-    if isinstance(tractographies, Tractography):
-=======
     if isinstance(tractographies, tr.Tractography):
->>>>>>> e230a1db
         tractographies = [tractographies]
 
     prob_map = tract_mask(image, tractographies[0]).astype(float)
     if smoothing > 0:
-<<<<<<< HEAD
-        prob_map = ndimage.gaussian_filter(prob_map, smoothing)
-
-    for tract in tractographies[1:]:
-        aux_map = tract_mask(image, tract)
-        if smoothing > 0:
-            aux_map = ndimage.gaussian_filter(aux_map, smoothing)
-        prob_map += aux_map
-=======
 	prob_map = ndimage.gaussian_filter(prob_map, smoothing)
 
     for tract in tractographies[1:]:
@@ -373,7 +325,6 @@
 	if smoothing > 0:
 		aux_map = ndimage.gaussian_filter(aux_map, smoothing)
 	prob_map += aux_map
->>>>>>> e230a1db
 
     prob_map /= len(tractographies)
 
@@ -400,12 +351,12 @@
 def tract_merge(tractographies, tractography_file_output):
     all_tracts = []
     all_data = {}
-    keys = [set(t.tracts_data().keys()) for t in tractographies]
+    keys = [set(t.tracts_data_to_process().keys()) for t in tractographies]
     common_keys = keys[0].intersection(*keys[1:])
     for tract in tractographies:
-        tracts = tract.tracts()
-        all_tracts += tract.tracts()
-        data = tract.tracts_data()
+        tracts = tract.tracts_to_process()
+        all_tracts += tract.tracts_to_process()
+        data = tract.tracts_data_to_process()
         for k in common_keys:
             if len(data[k]) == len(tracts):
                 if k not in all_data:
@@ -414,9 +365,9 @@
             else:
                 all_data[k] = data[k]
 
-    tractography_to_vtk_file(
+    vtkInterface.writeLinesToVtkPolyData(
         tractography_file_output,
-        Tractography(all_tracts, all_data, False)
+        all_tracts, all_data
     )
 
 
@@ -481,7 +432,7 @@
 
 def voxelized_tract(tractography, resolution):
     from itertools import izip
-    all_points = numpy.vstack(tractography.tracts())
+    all_points = numpy.vstack(tractography.tracts_to_process())
     all_points /= resolution
     all_points = all_points.round(0).astype(int)
     return set(izip(*(all_points.T)))
@@ -553,9 +504,9 @@
         tract[:] = weighted_points
         #tract /= norm_term
 
-    tractography_to_vtk_file(
+    vtkInterface.writeLinesToVtkPolyData(
         tractography_file_output,
-        tractography
+        tractography.original_tracts(),  tractography.original_tracts_data()
     )
 
 
@@ -590,7 +541,7 @@
 
 def each_tract_in_ijk(image, tractography):
     ijk_tracts = []
-    for tract in tractography.tracts():
+    for tract in tractography.tracts_to_process():
         ijk_tracts.append(numpy.dot(numpy.linalg.inv(image.get_affine()), numpy.hstack((
             tract,
             numpy.ones((len(tract), 1))
@@ -599,7 +550,7 @@
 
 
 def tract_in_ijk(image, tractography):
-    ras_points = numpy.vstack(tractography.tracts())
+    ras_points = numpy.vstack(tractography.tracts_to_process())
     ijk_points = numpy.dot(numpy.linalg.inv(image.get_affine()), numpy.hstack((
         ras_points,
         numpy.ones((len(ras_points), 1))
