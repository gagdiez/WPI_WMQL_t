language: python
<<<<<<< HEAD
python:
    - "2.7"
    - "3.5"
=======
matrix:
  include:
    python: "2.7"
  allow_failures:
    - python: "3.5"
    - python: "3.6"
  
>>>>>>> e47a42c1
before_install:
    - deactivate
    - sudo apt-get update -qq
    - sudo apt-get install -qq python-numpy python-nose python-vtk
    - virtualenv --system-site-packages ~/virtualenv/this
    - source ~/virtualenv/this/bin/activate
    - "pip install codecov"
    - "pip install -r requirements.txt --use-mirrors"
install: python setup.py build_ext --inplace
script: 
  - nosetests -v --with-coverage
  #coverage run --source=tract_querier setup.py test
after_success: 
  - codecov
<|MERGE_RESOLUTION|>--- conflicted
+++ resolved
@@ -1,9 +1,4 @@
 language: python
-<<<<<<< HEAD
-python:
-    - "2.7"
-    - "3.5"
-=======
 matrix:
   include:
     python: "2.7"
@@ -11,7 +6,6 @@
     - python: "3.5"
     - python: "3.6"
   
->>>>>>> e47a42c1
 before_install:
     - deactivate
     - sudo apt-get update -qq
