from .decorator import tract_math_operation

try:
    from collections import OrderedDict
except ImportError:  # Python 2.6 fix
    from ordereddict import OrderedDict

<<<<<<< HEAD
=======
from warnings import warn

import numpy
from numpy import linalg

>>>>>>> e1a8685f
import nibabel
from nibabel.spatialimages import SpatialImage

from ..tractography import Tractography, tractography_to_file, tractography_from_files

import os
import sys
import traceback
from collections import OrderedDict  #Only python 2.7
import numpy

def _set_dictionary_from_use_file_names_as_index(optional_flags,
                                         tractographyName,default_tractographyName,
                                         results,measurement_dict):
    """ Parse the useFileNamesAsIndex option and set dictionary accordingly """
    fileNameComponentsToUse=optional_flags.get("--useFileNamesAsIndex",None)
    if fileNameComponentsToUse is not None:
      if len(fileNameComponentsToUse) == 0:
         results.setdefault('tract_file_path',[]).append(tractographyName)
      else:
         file_name_elements=tractographyName.split(os.path.sep)
         for file_path_index_to_record in fileNameComponentsToUse:
            col_name=file_path_index_to_record.split(":")[0]
            element_index_from_end = -1 * int(file_path_index_to_record.split(":")[1])
            results.setdefault(col_name,[]).append(file_name_elements[ element_index_from_end ] )
    else:
      results.setdefault('tract file #',[]).append(default_tractographyName)
    for meas_k,meas_v in measurement_dict.iteritems():
      results.setdefault(meas_k,[]).append(meas_v)
    return results

def _local_geodesic_anisotropy(evals):
    """ Taken from dipy/reconst/dti.py
    see for documentation
    :return:
    """
    ev1, ev2, ev3 = evals

    # this is the definition in [1]_
    detD = numpy.power(ev1 * ev2 * ev3, 1/3.)
    if detD > 1e-9:
        log1 = numpy.log(ev1 / detD)
        log2 = numpy.log(ev2 / detD)
        log3 = numpy.log(ev3 / detD)

        ga = numpy.sqrt(log1 ** 2 + log2 ** 2 + log3 ** 2)
    else:
        ga = 0.0
    return ga

def _local_fractional_anisotropy(evals):
    """ Taken from dipy/reconst/dti.py
    see for documentation
    :return:
    """
    ev1, ev2, ev3 = evals
    denom=(evals * evals).sum(0)
    if denom > 1e-9:
        fa = numpy.sqrt(0.5 * ((ev1 - ev2) ** 2 + (ev2 - ev3) ** 2 + (ev3 - ev1) ** 2)
                      / (denom))
    else:
        fa = 0.0
    return fa

def _local_axial_diffusivity(evals):
    """ Taken from dipy/reconst/dti.py
    see for documentation
    :return:
    """
    ev1, ev2, ev3 = evals
    return ev1

def _local_mean_diffusivity(evals):
    """ Taken from dipy/reconst/dti.py
    see for documentation
    :return:
    """
    return evals.mean(0)

def _local_radial_diffusivity(evals):
    """ Taken from dipy/reconst/dti.py
    see for documentation
    :return:
    """
    return evals[1:].mean(0)

def decorate_tract_with_measures(tractography,tensorName):
    ot= tractography.original_tracts_data()
    all_tensors=ot[tensorName]
    fa_fiber_list=list()
    md_fiber_list=list()
    ax_fiber_list=list()
    rd_fiber_list=list()
    ga_fiber_list=list()

    for one_fiber in all_tensors:
        fa_by_point = numpy.ndarray((len(one_fiber),1),dtype=numpy.float32)
        md_by_point = numpy.ndarray((len(one_fiber),1),dtype=numpy.float32)
        ax_by_point = numpy.ndarray((len(one_fiber),1),dtype=numpy.float32)
        rd_by_point = numpy.ndarray((len(one_fiber),1),dtype=numpy.float32)
        ga_by_point = numpy.ndarray((len(one_fiber),1),dtype=numpy.float32)

        index=0
        for one_tensor_values in one_fiber:
            one_tensor=numpy.reshape(one_tensor_values,(3,3))
            _,eigenvals,_ = numpy.linalg.svd(one_tensor)
            fa_by_point[index]=_local_fractional_anisotropy(eigenvals)
            md_by_point[index]=_local_mean_diffusivity(eigenvals)
            ax_by_point[index]=_local_axial_diffusivity(eigenvals)
            rd_by_point[index]=_local_axial_diffusivity(eigenvals)
            ga_by_point[index]=_local_geodesic_anisotropy(eigenvals)
            index=index+1
        fa_fiber_list.append(fa_by_point)
        md_fiber_list.append(md_by_point)
        ax_fiber_list.append(ax_by_point)
        rd_fiber_list.append(rd_by_point)
        ga_fiber_list.append(ga_by_point)

    tractography.original_tracts_data()['FA_'+tensorName]=fa_fiber_list
    tractography.original_tracts_data()['MD_'+tensorName]=md_fiber_list
    tractography.original_tracts_data()['AX_'+tensorName]=ax_fiber_list
    tractography.original_tracts_data()['RD_'+tensorName]=rd_fiber_list
    tractography.original_tracts_data()['GA_'+tensorName]=ga_fiber_list

    return Tractography(
        tractography.original_tracts(),  tractography.original_tracts_data(),
        **tractography.extra_args)


def tract_length(tract):
    d2 = numpy.sqrt((numpy.diff(tract, axis=0) ** 2).sum(1))
    return d2.sum()

def tract_count(tract):
    return len(tract)

def tract_expand_tensor_metrics(tractography):
    from os import path
    from scipy import ndimage
    from numpy import linalg

    quantity_name = "tensor1_FA"
    start = 0
    new_scalar_data = []
    for tract in tractography.original_tracts():
        new_scalar_data.append(
            new_scalar_data_flat[start: start + len(tract)].copy()
        )
        start += len(tract)
    tractography.original_tracts_data()[quantity_name] = new_scalar_data

    return Tractography(
        tractography.original_tracts(),  tractography.original_tracts_data(),
        **tractography.extra_args
    )



def compute_all_measures(tractography,desired_keys_list, scalars=None, resolution=None):

    unorderedResults=dict()

    if ('number of tracts' in desired_keys_list):
        unorderedResults['number of tracts'] = tract_count(tractography.tracts())

    if ('length mean (mm)' in desired_keys_list ) or ('length std (mm^2)' in desired_keys_list):
        lengths = numpy.empty(len(tractography.tracts()))
        for i, oneTract in enumerate(tractography.tracts()):
            lengths[i] = tract_length(oneTract)
        unorderedResults['length mean (mm)'] = lengths.mean()
        unorderedResults['length std (mm^2)'] = lengths.std()

    if ('tract volume' in desired_keys_list ) and ( resolution is not None ):
        resolution = float(resolution)
        voxels = voxelized_tract(tractography, resolution)

        neighbors = numpy.array([
            [0, 1, 0],
            [0, -1, 0],
            [1, 0, 0],
            [-1, 0, 0],
            [0, 0, 1],
            [0, 0, -1]
        ])
        dilated_voxels = set()
        dilated_voxels.update(voxels)
        eroded_voxels = set()
        for voxel in voxels:
            neighbors_list = zip(*(neighbors + voxel).T)
            dilated_voxels.update(neighbors_list)
            if len(voxels.intersection(neighbors_list)) == len(neighbors):
                eroded_voxels.add(voxel)
        # print len(dilated_voxels), len(voxels), len(eroded_voxels)
        approx_voxels = (len(dilated_voxels) - len(eroded_voxels)) / 2.
        approx_volume = approx_voxels * (resolution ** 3)
        unorderedResults['tract volume'] = approx_volume

    if ( 'per tract distance weighted mean %s' in desired_keys_list ) or \
               ( 'per tract distance weighted std %s' in desired_keys_list):
        mean_keys_list = list()
        std_keys_list = list()
        for scalar in scalars:
            mean_key = 'per tract distance weighted mean %s' % scalar
            std_key =  'per tract distance weighted std %s' % scalar
            mean_keys_list.append(mean_key)
            std_keys_list.append(std_key)
            scalars = tractography.tracts_data()[scalar]
            weighted_scalars = numpy.empty((len(tractography.tracts()), 2))
            for line_index, t_data in enumerate(tractography.tracts()):
                tdiff = numpy.sqrt((numpy.diff(t_data, axis=0) ** 2).sum(-1))
                length = tdiff.sum()
                values = scalars[line_index][1:].squeeze()
                average = numpy.average(values, weights=tdiff)
                weighted_scalars[line_index, 0] = average
                weighted_scalars[line_index, 1] = length
            mean = numpy.average(weighted_scalars[:, 0], weights=weighted_scalars[:, 1])
            std = numpy.average((weighted_scalars[:, 0] - mean) ** 2, weights=weighted_scalars[:, 1])
            unorderedResults[mean_key] =mean
            unorderedResults[std_key] = std
        mii=desired_keys_list.index('per tract distance weighted mean %s')
        desired_keys_list[mii:mii+1] = mean_keys_list
        sii=desired_keys_list.index('per tract distance weighted std %s')
        desired_keys_list[sii:sii+1] = std_keys_list
    #Make Ordered Dictionary
    orderedDict=OrderedDict()
    for key in desired_keys_list:
        orderedDict[key] = unorderedResults[key]
    return orderedDict


@tract_math_operation(': print the names of scalar data associated with each tract')
def scalars(optional_flags, tractography):
    return {
        'scalar attributes':
        tractography.tracts_data().keys()
    }

@tract_math_operation(': counts the number of tracts', needs_one_tract=False)
def count(optional_flags, tractographies):
    results = OrderedDict()
    for default_tractographyName, (tractName,tract) in enumerate(tractographies):
        measurement_dict = compute_all_measures(tract,['number of tracts'])
        results=_set_dictionary_from_use_file_names_as_index(optional_flags,
                                                     tractName,default_tractographyName,
                                                     results,measurement_dict)
    return results


@tract_math_operation(': calculates mean and std of tract length')
def length_mean_std(optional_flags, tractography):
    return compute_all_measures(tractography,['length mean (mm)','length std (mm^2)'])


@tract_math_operation('<volume unit>: calculates the volume of a tract based on voxel occupancy of a certain voxel volume')
def tract_volume(optional_flags,tractography, resolution):
    return compute_all_measures(tractography,['tract volume'])



@tract_math_operation('<scalar>: calculates mean and std of a scalar quantity that has been averaged along each tract', needs_one_tract=False)
def scalar_per_tract_mean_std(optional_flags,tractographies, scalar):
    results = OrderedDict()
    try:
        for defaultTractName, (tractName,tract) in enumerate(tractographies):

            measurement_dict = compute_all_measures(tract,
                                                     ['per tract distance weighted mean %s',
                                                      'per tract distance weighted std %s'],
                                                     scalars=[scalar])
            results=_set_dictionary_from_use_file_names_as_index(optional_flags,
                                                     tractName,defaultTractName,
                                                     results,measurement_dict)
    except KeyError:
        traceback.print_exc(file=sys.stdout)
        raise ValueError("Tractography does not contain this scalar data")

    return results

@tract_math_operation('<scalar>: calculates many measurements along each tract', needs_one_tract=False)
def scalar_compute_most(optional_flags,tractographies, scalar):

    if scalar == 'all':
        get_reference_tract = tractographies[0][1]
        scalars = [ s for s in get_reference_tract.tracts_data().keys() if not s.startswith("tensor") ]
    else:
        scalars = [ scalar ]
    results = OrderedDict()
    try:
        for defaultTractName, (tractName,tract) in enumerate(tractographies):
            ## First_decorate_tract
            if 'tensor1' in tract.tracts_data().keys():
                tract=decorate_tract_with_measures(tract,'tensor1')
                scalars.extend([ 'FA_tensor1','MD_tensor1','AX_tensor1','RD_tensor1','GA_tensor1'])
            if 'tensor2' in tract.tracts_data().keys():
                tract=decorate_tract_with_measures(tract,'tensor2')
                scalars.extend([ 'FA_tensor2','MD_tensor2','AX_tensor2','RD_tensor2','GA_tensor2'])

            measurement_dict = compute_all_measures(tract,
                                                     ['per tract distance weighted mean %s',
                                                      'per tract distance weighted std %s',
                                                      'tract volume',
                                                      'length mean (mm)','length std (mm^2)',
                                                      'number of tracts'
                                                      ],
                                                     scalars=scalars, resolution=1.)
            results=_set_dictionary_from_use_file_names_as_index(optional_flags,
                                                     tractName,defaultTractName,
                                                     results,measurement_dict)
    except KeyError:
        traceback.print_exc(file=sys.stdout)
        raise ValueError("Tractography does not contain this scalar data")

    return results

@tract_math_operation('<scalar>: calculates mean and std of a scalar quantity for each tract')
def scalar_tract_mean_std(optional_flags,tractography, scalar):

    try   :
        tracts = tractography.original_tracts_data()[scalar]
        result = OrderedDict((
            ('tract file', []),
            ('mean %s' % scalar, []),
            ('std %s' % scalar, [])
        ))
        for i, t in enumerate(tracts):
            result['tract file'].append('Tract %04d' % i)
            result['mean %s' % scalar].append(t.mean())
            result['std %s' % scalar].append(t.std())

        return result

    except KeyError:
        raise ValueError("Tractography does not contain this scalar data")


@tract_math_operation('<scalar>: calculates median of a scalar quantity for each tract')
def scalar_tract_median(optional_flags,tractography, scalar):
    try:
        tracts = tractography.original_tracts_data()[scalar]
        result = OrderedDict((
            ('tract file', []),
            ('median %s' % scalar, []),
        ))
        for i, t in enumerate(tracts):
            result['tract file'].append('Tract %04d' % i)
            result['median %s' % scalar].append(float(numpy.median(t)))

        return result
    except KeyError:
        raise ValueError("Tractography does not contain this scalar data")


@tract_math_operation('<scalar>: calculates mean and std of a scalar quantity over tracts')
def scalar_mean_std(optional_flags,tractography, scalar):
    try:
        scalars = tractography.tracts_data()[scalar]
        all_scalars = numpy.vstack(scalars)
        mean = all_scalars.mean(0)
        std = all_scalars.std(0)
        return OrderedDict((
            ('mean %s' % scalar, float(mean)),
            ('std %s' % scalar, float(std))
        ))

    except KeyError:
        raise ValueError("Tractography does not contain this scalar data")


@tract_math_operation('<scalar>: calculates median of a scalar quantity over tracts')
def scalar_median(optional_flags,tractography, scalar):
    try:
        scalars = tractography.tracts_data()[scalar]
        all_scalars = numpy.vstack(scalars)
        median = numpy.median(all_scalars)

        return OrderedDict((
            ('median %s' % scalar, float(median)),
        ))

    except KeyError:
        raise ValueError("Tractography does not contain this scalar data")


@tract_math_operation(': Dumps all the data in the tractography', needs_one_tract=True)
def tract_dump(optional_flags,tractography):
    res = OrderedDict()
    tract_number = 'tract #'
    res[tract_number] = []
    res['x'] = []
    res['y'] = []
    res['z'] = []

    data = tractography.tracts_data()

    for k in data.keys():
        res[k] = []

    for i, tract in enumerate(tractography.tracts()):
        res[tract_number] += [i] * len(tract)
        res['x'] += list(tract[:, 0])
        res['y'] += list(tract[:, 1])
        res['z'] += list(tract[:, 2])

        for k in data.keys():
            res[k] += list(numpy.asarray(data[k][i]).squeeze())

    return res


@tract_math_operation(': Dumps tract endpoints', needs_one_tract=True)
def tract_dump_endpoints(optional_flags,tractography):
    res = OrderedDict()
    tract_number = 'tract #'
    res[tract_number] = []
    res['x'] = []
    res['y'] = []
    res['z'] = []

    for i, tract in enumerate(tractography.tracts()):
        res[tract_number] += [i] * 2
        res['x'] += list(tract[(0, -1), 0])
        res['y'] += list(tract[(0, -1), 1])
        res['z'] += list(tract[(0, -1), 2])

    return res


@tract_math_operation(': Minimum and maximum distance between two consecutive points')
def tract_point_distance_min_max(optional_flags,tractography):
    dist_min = numpy.empty(len(tractography.tracts()))
    dist_max = numpy.empty(len(tractography.tracts()))
    for i, tract in enumerate(tractography.tracts()):
        dist = tract_length(tract)
        dist_min[i] = dist.min()
        dist_max[i] = dist.max()
    print dist_min.min(), dist_max.max()


@tract_math_operation('<points per tract> <tractography_file_output>: subsamples tracts to a maximum number of points')
def tract_subsample(optional_flags,tractography, points_per_tract, file_output):
    tractography.subsample_tracts(int(points_per_tract))

    return Tractography(
        tractography.tracts(),  tractography.tracts_data(),
        **tractography.extra_args
    )


@tract_math_operation('<mm per tract> <tractography_file_output>: subsamples tracts to a maximum number of points')
def tract_remove_short_tracts(optional_flags,tractography, min_tract_length, file_output):

    min_tract_length = float(min_tract_length)

    tracts = tractography.tracts()
    data = tractography.tracts_data()

    tract_ix_to_keep = [
        i for i, tract in enumerate(tractography.tracts())
        if tract_length(tract) > min_tract_length
    ]

    selected_tracts = [tracts[i] for i in tract_ix_to_keep]

    selected_data = dict()
    for key, item in data.items():
        if len(item) == len(tracts):
            selected_data_items = [item[i] for i in tract_ix_to_keep]
            selected_data[key] = selected_data_items
        else:
            selected_data[key] = item

    return Tractography(
        selected_tracts, selected_data,
        **tractography.extra_args
    )


@tract_math_operation('<image> <quantity_name> <tractography_file_output>: maps the values of an image to the tract points')
def tract_map_image(optional_flags,tractography, image, quantity_name, file_output):
    from os import path
    from scipy import ndimage

    image = nibabel.load(image)

    ijk_points = tract_in_ijk(image, tractography)
    image_data = image.get_data()

    if image_data.ndim > 3:
        output_name, ext = path.splitext(file_output)
        output_name = output_name + '_%04d' + ext
        for i, image in enumerate(image_data):
            new_scalar_data = ndimage.map_coordinates(
                image, ijk_points.T
            )[:, None]
            tractography.original_tracts_data()[
                quantity_name] = new_scalar_data
            tractography_to_file(output_name % i, Tractography(
                tractography.original_tracts(),  tractography.original_tracts_data()))
    else:
        new_scalar_data_flat = ndimage.map_coordinates(
            image_data, ijk_points.T
        )[:, None]
        start = 0
        new_scalar_data = []
        for tract in tractography.original_tracts():
            new_scalar_data.append(
                new_scalar_data_flat[start: start + len(tract)].copy()
            )
            start += len(tract)
        tractography.original_tracts_data()[quantity_name] = new_scalar_data

        return Tractography(
            tractography.original_tracts(),  tractography.original_tracts_data(),
            **tractography.extra_args
        )


@tract_math_operation(
    '<deformation> <tractography_file_output>: apply a '
    'non-linear deformation to a tractography'
)
def tract_deform(optional_flags,tractography, image, file_output=None):
    from scipy import ndimage
    import numpy as numpy

    image = nibabel.load(image)
    coord_adjustment = numpy.sign(numpy.diag(image.get_affine())[:-1])
    ijk_points = tract_in_ijk(image, tractography)
    image_data = image.get_data().squeeze()

    if image_data.ndim != 4 and image_data.shape[-1] != 3:
        raise ValueError('Image is not a deformation field')

    new_points = numpy.vstack(tractography.tracts())  # ijk_points.copy()
    for i in (0, 1, 2):
        image_ = image_data[..., i]
        deformation = ndimage.map_coordinates(
            image_, ijk_points.T
        ).squeeze()
        new_points[:, i] -= coord_adjustment[i] * deformation

    new_ras_points = new_points  # tract_in_ras(image, new_points)
    start = 0
    new_tracts = []
    for tract in tractography.original_tracts():
        new_tracts.append(
            new_ras_points[start: start + len(tract)].copy()
        )
        start += len(tract)

    return Tractography(
        new_tracts,  tractography.original_tracts_data(),
        **tractography.extra_args
    )


@tract_math_operation(
    '<transform> [invert] <tractography_file_output>: apply a '
    'affine transform to a tractography. '
    'transform is assumed to be in RAS format like Nifti.'
)
def tract_affine_transform(optional_flags,
    tractography, transform_file, ref_image,
    invert=False, file_output=None
):
    import nibabel
    import numpy as numpy
    ref_image = nibabel.load(ref_image)
    ref_affine = ref_image.get_affine()
    transform = numpy.loadtxt(transform_file)
    invert = bool(invert)
    if invert:
        print "Inverting transform"
        transform = numpy.linalg.inv(transform)
    orig_points = numpy.vstack(tractography.tracts())
    new_points = nibabel.affines.apply_affine(transform, orig_points)
    start = 0
    new_tracts = []
    for tract in tractography.original_tracts():
        new_tracts.append(
            new_points[start: start + len(tract)].copy()
        )
        start += len(tract)

    extra_args = {
        'affine': ref_affine,
        'image_dims': ref_image.shape
    }

    #if tractography.extra_args is not None:
    #    tractography.extra_args.update(extra_args)
    #    extra_args = tractography.extra_args

    return Tractography(
        new_tracts,  tractography.original_tracts_data(),
        **extra_args
    )


@tract_math_operation('<bins> <qty> <output>')
def tract_tract_confidence(optional_flags,tractography, bins, qty, file_output=None):
    bins = int(bins)
    lengths = numpy.empty(len(tractography.tracts()))
    tracts = tractography.tracts()
    tracts_prob_data = []
    tracts_length_bin = []
    for i, tract in enumerate(tracts):
        lengths[i] = tract_length(tract)
        tracts_prob_data.append(numpy.zeros(len(tract)))
        tracts_length_bin.append(numpy.zeros(len(tract)))

    length_histogram_counts, length_histogram_bins = numpy.histogram(lengths, normed=True, bins=bins)

    for i in xrange(1, bins):
        tract_log_prob = []
        indices_bin = ((length_histogram_bins[i - 1] < lengths) * (lengths < length_histogram_bins[i])).nonzero()[0]
        if len(indices_bin) == 0:
            continue

        for j in indices_bin:
            tract_log_prob.append(numpy.log(tractography.tracts_data()[qty][j]).sum())
        tract_log_prob = numpy.array(tract_log_prob)
        tract_log_prob = numpy.nan_to_num(tract_log_prob)
        lp_a0 = tract_log_prob[tract_log_prob < 0].max()
        tract_log_prob_total = numpy.log(numpy.exp(tract_log_prob - lp_a0).sum()) + lp_a0
        tract_prob = numpy.exp(tract_log_prob - tract_log_prob_total)

        for tract_number, tract_prob in zip(indices_bin, tract_prob):
            tracts_prob_data[tract_number][:] = tract_prob
            tracts_length_bin[tract_number][:] = length_histogram_bins[i - 1]

    tractography.tracts_data()['tprob'] = tracts_prob_data
    tractography.tracts_data()['tprob_bin'] = tracts_length_bin

    return tractography

@tract_math_operation('<image> <mask_out>: calculates the mask image from a tract on the space of the given image')
def tract_generate_mask(optional_flags,tractography, image, file_output):
    image = nibabel.load(image)
    mask = tract_mask(image, tractography)

    return SpatialImage(mask, image.get_affine())


@tract_math_operation('<image> [smoothing] <image_out>: calculates the probabilistic tract image for these tracts', needs_one_tract=False)
def tract_generate_population_probability_map(optional_flags,tractographies, image, smoothing=0, file_output=None):
    from scipy import ndimage
    image = nibabel.load(image)
    smoothing = float(smoothing)

    # tractographies includes tuples of (tractography filename, tractography instance)
    if isinstance(tractographies[1], Tractography):
        tractographies = [tractographies]

    prob_map = tract_mask(image, tractographies[0][1]).astype(float)
    if smoothing > 0:
        prob_map = ndimage.gaussian_filter(prob_map, smoothing)

    for tract in tractographies[1:]:
        aux_map = tract_mask(image, tract[1])
        if smoothing > 0:
            aux_map = ndimage.gaussian_filter(aux_map, smoothing)
        prob_map += aux_map

    prob_map /= len(tractographies)

    return SpatialImage(prob_map, image.get_affine()),


@tract_math_operation('<image> <image_out>: calculates the probabilistic tract image for these tracts', needs_one_tract=False)
def tract_generate_probability_map(optional_flags,tractographies, image, file_output):
    image = nibabel.load(image)

    prob_map = tract_probability_map(image, tractographies[0][1]).astype(float)

    for tract in tractographies[1:]:
        if len(tract[1].tracts()) == 0:
            continue
        new_prob_map = tract_mask(image, tract[1])
        prob_map = prob_map + new_prob_map - (prob_map * new_prob_map)

    return SpatialImage(prob_map, image.get_affine())


@tract_math_operation('<tractography_out>: strips the data from the tracts', needs_one_tract=True)
def tract_strip(optional_flags,tractography, file_output):
    tractography_out = Tractography(tractography.tracts())

    return tractography_out


@tract_math_operation('<tractography_out>: takes the union of all tractographies', needs_one_tract=False)
def tract_merge(optional_flags,tractographies, file_output):
    all_tracts = []
    all_data = {}
    keys = [set(t[1].tracts_data().keys()) for t in tractographies]
    common_keys = keys[0].intersection(*keys[1:])

    affine = tractographies[0][1].extra_args.get('affine', None)
    image_dims = tractographies[0][1].extra_args.get('image_dims', None)

    for tract in tractographies:
        tracts = tract[1].tracts()
        if affine is not None and 'affine' in tract[1].extra_args:
            if (tract[1].affine != affine).any():
                affine = None
        if image_dims is not None and 'image_dims' in tract[1].extra_args:
            if (tract[1].image_dims != image_dims).any():
                image_dims = None
        all_tracts += tract[1].tracts()
        data = tract[1].tracts_data()
        for k in common_keys:
            if len(data[k]) == len(tracts):
                if k not in all_data:
                    all_data[k] = []
                all_data[k] += data[k]
            else:
                all_data[k] = data[k]

    return Tractography(
        all_tracts, all_data,
        affine=affine, image_dims=image_dims
    )


@tract_math_operation('<volume unit> <tract1.vtk> ... <tractN.vtk>: calculates the kappa value of the first tract with the rest in the space of the reference image')
def tract_kappa(optional_flags,tractography, resolution, *other_tracts):
    resolution = float(resolution)

    voxels = voxelized_tract(tractography, resolution)

    result = OrderedDict((
        ('tract file', []),
        ('kappa value', [])
    ))

    for tract in other_tracts:
        voxels1 = voxelized_tract(
            tractography_from_files(tract),
            resolution
        )

        all_voxels = numpy.array(list(voxels.union(voxels1)))
        N = (all_voxels.max(0) - all_voxels.min(0)).prod()
        pp = len(voxels.intersection(voxels1)) * 1.
        pn = len(voxels.difference(voxels1)) * 1.
        numpy = len(voxels1.difference(voxels)) * 1.
        nn = N - pp - pn - numpy
        observed_agreement = (pp + nn) / N
        chance_agreement = (
            (pp + pn) * (pp + numpy) + (nn + numpy) * (nn + pn)) / (N * N)

        k = (observed_agreement - chance_agreement) / (1 - chance_agreement)

        result['tract file'].append(tract)
        result['kappa value'].append(k)

    return result


@tract_math_operation('<volume> <threshold> <tract1.vtk> ... <tractN.vtk>: calculates the kappa value of the first tract with the rest in the space of the reference image')
def tract_kappa_volume(optional_flags,tractography, volume, threshold, resolution, *other_tracts):
    resolution = float(resolution)

    volume = nibabel.load(volume)
    mask = (volume.get_data() > threshold).astype(int)
    voxels = tract_mask(mask, tractography)

    result = OrderedDict((
        ('tract file', []),
        ('kappa value', [])
    ))

    for tract in other_tracts:
        voxels1 = voxelized_tract(
            tractography_from_files(tract), resolution)

        all_voxels = numpy.array(list(voxels.union(voxels1)))
        N = (all_voxels.max(0) - all_voxels.min(0)).prod()
        pp = len(voxels.intersection(voxels1)) * 1.
        pn = len(voxels.difference(voxels1)) * 1.
        numpy = len(voxels1.difference(voxels)) * 1.
        nn = N - pp - pn - numpy
        observed_agreement = (pp + nn) / N
        chance_agreement = (
            (pp + pn) * (pp + numpy) + (nn + numpy) * (nn + pn)) / (N * N)

        k = (observed_agreement - chance_agreement) / (1 - chance_agreement)

        result['tract file'].append(tract)
        result['kappa value'].append(k)

    return result


@tract_math_operation('<volume unit> <tract1.vtk> ... <tractN.vtk>: calculates the dice coefficient of the first tract with the rest in the space of the reference image')
def tract_dice(optional_flags,tractography, resolution, *other_tracts):
    resolution = float(resolution)

    voxels = voxelized_tract(tractography, resolution)

    result = OrderedDict((
        ('tract file', []),
        ('dice coefficient', [])
    ))

    for tract in other_tracts:
        voxels1 = voxelized_tract(
            tractography_from_files(tract),
            resolution
        )
        result['tract file'].append(tract)
        result['dice coefficient'].append(
            2 * len(voxels.intersection(voxels1)) * 1. /
            (len(voxels) + len(voxels1))
        )

    return result

@tract_math_operation('<var> <tract_out>: smoothes the tract by convolving with a sliding window')
def tract_smooth(optional_flags,tractography, var, file_output):
    from sklearn.neighbors import BallTree

    var = float(var)
    std = var ** 2

    points = tractography.original_tracts()

    all_points = numpy.vstack(points)
    bt = BallTree(all_points)
    N = len(all_points) / 3
    I = numpy.eye(3)[None, ...]
    for i, tract in enumerate(tractography.original_tracts()):
        # all_points = numpy.vstack(points[:i] + points[i + 1:])
        # bt = BallTree(all_points)

        diff = numpy.diff(tract, axis=0)
        diff = numpy.vstack((diff, diff[-1]))
        lengths = numpy.sqrt((diff ** 2).sum(1))
        # cum_lengths = numpy.cumsum(lengths)

        diff_norm = diff / lengths[:, None]
        tangent_lines = diff_norm[:, None, :] * diff_norm[:, :, None]
        normal_planes = I - tangent_lines
#        weight_matrices = normal_planes + 1e10 * tangent_lines

        N = max(len(d) for d in bt.query_radius(tract, var * 3))

        close_point_distances, close_point_indices = bt.query(
            tract, N
        )

        close_points = all_points[close_point_indices]
        difference_vectors = close_points - tract[:, None, :]
        projected_vectors = (
            normal_planes[:, None, :] *
            difference_vectors[..., None]
        ).sum(-2)
        projected_points = projected_vectors + tract[:, None, :]
        # projected_distances2 = (projected_vectors**2).sum(-1)
        # projected_weights = numpy.exp(- .5 * projected_distances2 / std)
        # projected_weights /= projected_weights.sum(-1)[:, None]

        weights = numpy.exp(
            -.5 * close_point_distances ** 2 / std
        )[..., None]
        weights /= weights.sum(-2)[..., None]

        # tract += (weights * projected_vectors).sum(-2)

#        weighted_distances = (
#            weight_matrices[:, None, :] *
#            difference_vectors[..., None]
#        ).sum(-2)
#        weighted_distances *= difference_vectors
#        weighted_distances = weighted_distances.sum(-1) ** .5
        # weighted_points = (projected_points * weights).sum(1)

        weighted_points = (projected_points * weights).sum(1)

        tract[:] = weighted_points
        # tract /= norm_term

    return Tractography(
        tractography.original_tracts(),
        tractography.original_tracts_data(),
        **tractography.extra_args
    )

def voxelized_tract(tractography, resolution):
    from itertools import izip
    all_points = numpy.vstack(tractography.tracts())
    all_points /= resolution
    all_points = all_points.round(0).astype(int)
    return set(izip(*(all_points.T)))


def tract_mask(image, tractography):
    ijk_points = tract_in_ijk(image, tractography)
    image_data = image.get_data()

    ijk_clipped = ijk_points.clip(
        (0, 0, 0), numpy.array(image_data.shape) - 1
    ).astype(int)

    mask = numpy.zeros_like(image_data, dtype=float)
    mask[tuple(ijk_clipped.T)] = 1
    return mask


def tract_probability_map(image, tractography):
    ijk_tracts = each_tract_in_ijk(image, tractography)
    image_data = image.get_data()

    probability_map = numpy.zeros_like(image_data, dtype=float)
    for ijk_points in ijk_tracts:
        ijk_clipped = ijk_points.clip(
            (0, 0, 0), numpy.array(image_data.shape) - 1
        ).astype(int)

        probability_map[tuple(ijk_clipped.T)] += 1

    probability_map /= len(ijk_tracts)
    return probability_map


def each_tract_in_ijk(image, tractography):
    ijk_tracts = []
    for tract in tractography.tracts():
        ijk_tracts.append(numpy.dot(numpy.linalg.inv(image.get_affine()), numpy.hstack((
            tract,
            numpy.ones((len(tract), 1))
        )).T).T[:, :-1])
    return ijk_tracts


def tract_in_ijk(image, tractography):
    ras_points = numpy.vstack(tractography.tracts())
    ijk_points = numpy.linalg.solve(image.get_affine(), numpy.hstack((
        ras_points,
        numpy.ones((len(ras_points), 1))
    )).T).T[:, :-1]
    return ijk_points


def tract_in_ras(image, tract_ijk):
    ijk_points = tract_ijk
    ras_points = numpy.dot(image.get_affine(), numpy.hstack((
        ijk_points,
        numpy.ones((len(ijk_points), 1))
    )).T).T[:, :-1]
    return ras_points


@tract_math_operation('<tract_out>: compute the protoype tract')
def tract_prototype_median(optional_flags,tractography, file_output=None):
    from .tract_obb import prototype_tract

    tracts = tractography.tracts()
    data = tractography.tracts_data()
    prototype_ix = prototype_tract(tracts)

    selected_tracts = [tracts[prototype_ix]]
    selected_data = dict()
    for key, item in data.items():
        if len(item) == len(tracts):
            selected_data_items = [item[prototype_ix]]
            selected_data[key] = selected_data_items
        else:
            selected_data[key] = item

    return Tractography(selected_tracts, selected_data, **tractography.extra_args)


@tract_math_operation('<smooth order> <tract_out>: compute the protoype tract')
def tract_prototype_mean(optional_flags,tractography, smooth_order, file_output=None):
    from .tract_obb import prototype_tract

    tracts = tractography.tracts()
    prototype_ix, leave_centers = prototype_tract(tracts, return_leave_centers=True)

    median_tract = tracts[prototype_ix]

    mean_tract = numpy.empty_like(median_tract)
    centers_used = set()
    for point in median_tract:
        closest_leave_center_ix = (
            ((leave_centers - point[None, :]) ** 2).sum(1)
        ).argmin()

        if closest_leave_center_ix in centers_used:
            continue

        mean_tract[len(centers_used)] = leave_centers[closest_leave_center_ix]
        centers_used.add(closest_leave_center_ix)

    mean_tract = mean_tract[:len(centers_used)]

    if smooth_order > 0:
        try:
            from scipy import interpolate

            tck, u = interpolate.splprep(mean_tract.T)
            mean_tract = numpy.transpose(interpolate.splev(u, tck))
        except ImportError:
            warn("A smooth order larger than 0 needs scipy installed")

    return Tractography([mean_tract], {}, **tractography.extra_args)


@tract_math_operation('<volume unit> <tract1.vtk> ... <tractN.vtk>: calculates the Bhattacharyya coefficient of the first tract with the rest in the space of the reference image')
def tract_bhattacharyya_coefficient(optional_flags,tractography, resolution, *other_tracts):
    resolution = float(resolution)
    coord = ('X', 'Y', 'Z')
    result = OrderedDict(
        [('tract file', [])]
        + [
            ('bhattacharyya %s value' % coord[i], [])
            for i in xrange(3)
        ]
    )

    tractography_points = numpy.vstack(tractography.tracts())

    other_tracts_tractographies = [tractography_from_files(t_)
        for t_ in other_tracts
    ]

    other_tracts_points = [
        numpy.vstack(t_.tracts())
        for t_ in other_tracts_tractographies
    ]

    mn_ = tractography_points.min(0)
    mx_ = tractography_points.max(0)

    for pts in other_tracts_points:
        mn_ = numpy.minimum(mn_, pts.min(0))
        mx_ = numpy.maximum(mn_, pts.max(0))

    bins = numpy.ceil((mx_ - mn_) * 1. / resolution)
    hists_tract = [
        numpy.histogram(tractography_points[:, i], bins=bins[i], density=True, range=(mn_[i], mx_[i]))[0]
        for i in xrange(3)
    ]

    for tract, tract_points in zip(other_tracts, other_tracts_points):
        hists_other_tract = [
            numpy.histogram(tract_points[:, i], bins=bins[i], density=True, range=(mn_[i], mx_[i]))[0]
            for i in xrange(3)
        ]

        distances = [
            numpy.sqrt(
                hists_other_tract[i] * hists_tract[i] /
                (hists_other_tract[i].sum() * hists_tract[i].sum())
            ).sum()
            for i in xrange(3)
        ]
        for i in xrange(3):
            result['tract file'].append(tract)
            result['bhattacharyya %s value' % coord[i]].append(numpy.nan_to_num(distances[i]))

    return result


@tract_math_operation(
    '<image> <label>: Flips tracts such that the first endpoint is '
    'in the given label',
    needs_one_tract=True
)
def tract_flip_endpoints_in_label(
    tractography, image, label, file_output=None
):
    image = nibabel.load(image)
    tracts_ijk = each_tract_in_ijk(image, tractography)
    image_data = image.get_data()
    label = int(label)
    print image_data.sum()
    needs_flip = []
    for ix, tract in enumerate(tracts_ijk):
        i, j, k = numpy.round(tract[0]).astype(int)
        l, m, n = numpy.round(tract[-1]).astype(int)

        e1 = image_data[i, j, k] == label
        e2 = image_data[l, m, n] == label
        if e2 and not e1:
            needs_flip.append(ix)
        elif e1 and e2:
            warn("At least one tract has both endpoints in the label")
        elif not(e1 or e2):
            warn("At least one tract none of its endpoints in the label")

    tracts = list(tractography.tracts())
    tracts_data = tractography.tracts_data()
    print "Flipped %d tracts" % len(needs_flip)
    for i in needs_flip:
        tracts[i] = tracts[i][::-1]
        for data_key, data_points in tracts_data:
            data_points[i] = data_points[i][::-1]

    return Tractography(
        tracts,  tracts_data,
        **tractography.extra_args
    )<|MERGE_RESOLUTION|>--- conflicted
+++ resolved
@@ -5,14 +5,11 @@
 except ImportError:  # Python 2.6 fix
     from ordereddict import OrderedDict
 
-<<<<<<< HEAD
-=======
 from warnings import warn
 
 import numpy
 from numpy import linalg
 
->>>>>>> e1a8685f
 import nibabel
 from nibabel.spatialimages import SpatialImage
 
