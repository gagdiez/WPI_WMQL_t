--- conflicted
+++ resolved
@@ -94,10 +94,7 @@
                     tract_query_info.tracts_endpoints[1]
                 )
             )
-<<<<<<< HEAD
-=======
-
->>>>>>> d9b3121e
+
             if name.endswith('update'):
                 return self
             else:
@@ -109,10 +106,6 @@
         return operation
 
 
-<<<<<<< HEAD
-@add_metaclass(DocStringInheritor)
-=======
->>>>>>> d9b3121e
 class EvaluateQueries(ast.NodeVisitor):
 
     r"""
@@ -289,10 +282,6 @@
                 )
             elif (node.func.id.lower() == 'endpoints_in'):
                 query_info = self.visit(node.args[0])
-<<<<<<< HEAD
-                new_tracts = query_info.tracts_endpoints[0].union(query_info.tracts_endpoints[1])
-                return FiberQueryInfo(new_tracts, query_info.labels, query_info.tracts_endpoints)
-=======
                 new_tracts = (
                     query_info.tracts_endpoints[0].
                     union(query_info.tracts_endpoints[1])
@@ -301,7 +290,6 @@
                     new_tracts, query_info.labels,
                     query_info.tracts_endpoints
                 )
->>>>>>> d9b3121e
             elif (node.func.id.lower() == 'both_endpoints_in'):
                 query_info = self.visit(node.args[0])
                 new_tracts = (
