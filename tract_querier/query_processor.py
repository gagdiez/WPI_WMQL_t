import ast
from os import path
from copy import deepcopy
from operator import lt, gt
from itertools import takewhile
import fnmatch

from .code_util import DocStringInheritor
from six import add_metaclass


__all__ = [
    'keywords', 'EvaluateQueries', 'eval_queries',
    'queries_syntax_check', 'queries_preprocess',
    'TractQuerierSyntaxError', 'TractQuerierLabelNotFound'
]

keywords = [
    'and',
    'or',
    'not in',
    'not',
    'only',
    'endpoints_in',
    'both_endpoints_in',
    'anterior_of',
    'posterior_of',
    'medial_of',
    'lateral_of',
    'inferior_of',
    'superior_of',
]


class FiberQueryInfo(object):

    r"""
    Information about a processed query

    Attribute
    ---------
        tracts : set
            set of tract indices resulting from the query
        labels : set
            set of labels resulting by the query
        tracts_endpoints : (set, set)
            sets of labels of where the tract endpoints are
    """

    def __init__(self, tracts=None, labels=None, tracts_endpoints=None):
        if tracts is None:
            tracts = set()
        if labels is None:
            labels = set()
        if tracts_endpoints is None:
            tracts_endpoints = (set(), set())
        self.tracts = tracts
        self.labels = labels
        self.tracts_endpoints = tracts_endpoints

    def __getattribute__(self, name):
        if name in (
            'update', 'intersection_update', 'union', 'intersection',
            'difference', 'difference_update'
        ):
            return self.set_operation(name)
        else:
            return object.__getattribute__(self, name)

    def copy(self):
        return FiberQueryInfo(
            self.tracts.copy(), self.labels.copy(),
            (self.tracts_endpoints[0].copy(), self.tracts_endpoints[1].copy()),
        )

    def set_operation(self, name):
        def operation(tract_query_info):
            tracts_op = getattr(self.tracts, name)
            if name == 'intersection':
                name_labels = 'union'
            elif name == 'intersection_update':
                name_labels = 'update'
            else:
                name_labels = name
            labels_op = getattr(self.labels, name_labels)

            new_tracts = tracts_op(tract_query_info.tracts)
            new_labels = labels_op(tract_query_info.labels)

            new_tracts_endpoints = (
                getattr(self.tracts_endpoints[0], name)(tract_query_info.tracts_endpoints[0]),
                getattr(self.tracts_endpoints[1], name)(tract_query_info.tracts_endpoints[1])
            )
            if name.endswith('update'):
                return self
            else:
                return FiberQueryInfo(
                    new_tracts, new_labels,
                    new_tracts_endpoints,
                )

        return operation


@add_metaclass(DocStringInheritor)
class EvaluateQueries(ast.NodeVisitor):

    r"""
    This class implements the parser to process
    White Matter Query Language modules. By inheriting from
    :py:mod:`ast.NodeVisitor` it uses a syntax close to the
    python language.

    Every node expression visitor has the following signature

    Parameters
    ----------
    node : ast.Node

    Returns
    -------
    tracts : set
        numbers of the tracts that result of this
        query

    labels : set
        numbers of the labels that are traversed by
        the tracts resulting from this query

    """

    relative_terms = [
        'anterior_of',
        'posterior_of',
        'medial_of',
        'lateral_of',
        'inferior_of',
        'superior_of'
    ]

    def __init__(
        self,
        tractography_spatial_indexing,
    ):
        self.tractography_spatial_indexing = tractography_spatial_indexing

        self.evaluated_queries_info = {}
        self.queries_to_save = set()

        self.evaluating_endpoints = False

    def visit_Module(self, node):
        for line in node.body:
            self.visit(line)

    def visit_Compare(self, node):
        if any(not isinstance(op, ast.NotIn) for op in node.ops):
            raise TractQuerierSyntaxError(
                "Invalid syntax in query line %d" % node.lineno
            )

        query_info = self.visit(node.left).copy()
        for value in node.comparators:
            query_info_ = self.visit(value)
            query_info.difference_update(query_info_)

        return query_info

    def visit_BoolOp(self, node):
        query_info = self.visit(node.values[0])
        query_info = query_info.copy()

        if isinstance(node.op, ast.Or):
            for value in node.values[1:]:
                query_info_ = self.visit(value)
                query_info.update(query_info_)

        elif isinstance(node.op, ast.And):
            for value in node.values[1:]:
                query_info_ = self.visit(value)
                query_info.intersection_update(query_info_)

        else:
            return self.generic_visit(node)

        return query_info

    def visit_BinOp(self, node):
        info_left = self.visit(node.left)
        info_right = self.visit(node.right)
        if isinstance(node.op, ast.Add):
            return info_left.union(info_right)
        if isinstance(node.op, ast.Mult):
            return info_left.intersection(info_right)
        if isinstance(node.op, ast.Sub):
            return (
                info_left.difference(info_right)
            )
        else:
            return self.generic_visit(node)

    def visit_UnaryOp(self, node):
        query_info = self.visit(node.operand)
        if isinstance(node.op, ast.Invert):
            return FiberQueryInfo(
                set(
                    tract for tract in query_info.tracts
                    if self.tractography_spatial_indexing.crossing_tracts_labels[tract].issubset(query_info.labels)
                ),
                query_info.labels
            )
        elif isinstance(node.op, ast.UAdd):
            return query_info
        elif isinstance(node.op, ast.USub) or isinstance(node.op, ast.Not):
            all_labels = set(self.tractography_spatial_indexing.crossing_labels_tracts.keys())
            all_labels.difference_update(query_info.labels)
            all_tracts = set().union(*tuple(
                (self.tractography_spatial_indexing.crossing_labels_tracts[label] for label in all_labels)
            ))

            new_info = FiberQueryInfo(all_tracts, all_labels)
            return new_info
        else:
            raise TractQuerierSyntaxError(
                "Syntax error in query line %d" % node.lineno)

    def visit_Str(self, node):
        query_info = FiberQueryInfo()
        for name in fnmatch.filter(self.evaluated_queries_info.keys(), node.s):
            query_info.update(self.evaluated_queries_info[name])
        return query_info

    def visit_Call(self, node):
        # Single string argument function
        if (
            isinstance(node.func, ast.Name) and
            len(node.args) == 1 and
            len(node.args) == 1 and
            node.starargs is None and
            node.keywords == [] and
            node.kwargs is None
        ):
            if (node.func.id.lower() == 'only'):
                query_info = self.visit(node.args[0])

                only_tracts = set(
                    tract for tract in query_info.tracts
                    if self.tractography_spatial_indexing.crossing_tracts_labels[tract].issubset(query_info.labels)
                )
                only_endpoints = tuple((
                    set(
                        tract for tract in query_info.tracts_endpoints[i]
                        if self.tractography_spatial_indexing.ending_tracts_labels[i][tract] in query_info.labels
                    )
                    for i in (0, 1)
                ))
                return FiberQueryInfo(
                    only_tracts,
                    query_info.labels,
                    only_endpoints
                )
            elif (node.func.id.lower() == 'endpoints_in'):
                query_info = self.visit(node.args[0])
                new_tracts = query_info.tracts_endpoints[0].union(query_info.tracts_endpoints[1])
                return FiberQueryInfo(new_tracts, query_info.labels, query_info.tracts_endpoints)
            elif (node.func.id.lower() == 'both_endpoints_in'):
                query_info = self.visit(node.args[0])
                new_tracts = (
                    query_info.tracts_endpoints[0].intersection(query_info.tracts_endpoints[1])
                )
                return FiberQueryInfo(new_tracts, query_info.labels, query_info.tracts_endpoints)
            elif (node.func.id.lower() == 'save' and isinstance(node.args, ast.Str)):
                self.queries_to_save.add(node.args[0].s)
                return
            elif node.func.id.lower() in self.relative_terms:
                return self.process_relative_term(node)

        raise TractQuerierSyntaxError("Invalid query in line %d" % node.lineno)

    def process_relative_term(self, node):
        r"""
        Processes the relative terms

        * anterior_of
        * posterior_of
        * superior_of
        * inferior_of
        * medial_of
        * lateral_of

        Parameters
        ----------
        node :  :py:class:`ast.Node`
            Parsed tree


        Returns
        -------

        tracts, labels

        tracts :  set
            Numbers of the tracts that result of this
            query

        labels :  set
            Numbers of the labels that are traversed by
            the tracts resulting from this query
        """
        if len(self.tractography_spatial_indexing.label_bounding_boxes) == 0:
            return FiberQueryInfo()

        arg = node.args[0]
        if isinstance(arg, ast.Name):
            query_info = self.visit(arg)
        elif isinstance(arg, ast.Attribute):
            if arg.attr.lower() in ('left', 'right'):
                side = arg.attr.lower()
                query_info = self.visit(arg)
        else:
            raise TractQuerierSyntaxError(
                "Attribute not recognized for relative specification."
                "Line %d" % node.lineno
            )

        labels = query_info.labels

        labels_generator = (l for l in labels)
<<<<<<< HEAD
        bounding_box = self.tractography_spatial_indexing.label_bounding_boxes[next(labels_generator)]
        for label in labels_generator:
            bounding_box = bounding_box.union(self.tractography_spatial_indexing.label_bounding_boxes[label])
=======

        try:
            bounding_box = (
                self.tractography_spatial_indexing.
                label_bounding_boxes[labels_generator.next()]
            )
            for label in labels_generator:
                bounding_box = bounding_box.union(
                    self.tractography_spatial_indexing.
                    label_bounding_boxes[label]
                )
        except KeyError as e:
            raise TractQuerierLabelNotFound(
                "Label %s not found in atlas file" % e
            )
>>>>>>> e47a42c1

        function_name = node.func.id.lower()

        name = function_name.replace('_of', '')

        if (
            name in ('anterior', 'inferior') or
            name == 'medial' and side == 'left' or
            name == 'lateral' and side == 'right'
        ):
            operator = gt
        else:
            operator = lt

        if name == 'medial':
            if side == 'left':
                name = 'right'
            else:
                name = 'left'
        elif name == 'lateral':
            if side == 'left':
                name = 'left'
            else:
                name = 'right'

        tract_bounding_box_coordinate =\
            self.tractography_spatial_indexing.tract_bounding_boxes[name]

        tract_endpoints_pos = self.tractography_spatial_indexing.tract_endpoints_pos

        bounding_box_coordinate = getattr(bounding_box, name)

        if name in ('left', 'right'):
            column = 0
        elif name in ('anterior', 'posterior'):
            column = 1
        elif name in ('superior', 'inferior'):
            column = 2

        tracts = set(
            operator(tract_bounding_box_coordinate, bounding_box_coordinate).nonzero()[0]
        )

        endpoints = tuple((
            set(
                operator(
                    tract_endpoints_pos[:, i, column],
                    bounding_box_coordinate
                ).nonzero()[0]
            )
            for i in (0, 1)
        ))

        labels = set().union(*tuple((
            self.tractography_spatial_indexing.crossing_tracts_labels[tract]
            for tract in tracts
        )))

        return FiberQueryInfo(tracts, labels, endpoints)

    def visit_Assign(self, node):
        if len(node.targets) > 1:
            raise TractQuerierSyntaxError(
                "Invalid assignment in line %d" % node.lineno)

        queries_to_evaluate = self.process_assignment(node)

        for query_name, value_node in queries_to_evaluate.items():
            self.queries_to_save.add(query_name)
            self.evaluated_queries_info[query_name] = self.visit(value_node)

    def visit_AugAssign(self, node):
        if not isinstance(node.op, ast.BitOr):
            raise TractQuerierSyntaxError(
                "Invalid assignment in line %d" % node.lineno)

        queries_to_evaluate = self.process_assignment(node)

        for query_name, value_node in queries_to_evaluate.items():
            query_info = self.visit(value_node)
            self.evaluated_queries_info[query_name] = query_info

    def process_assignment(self, node):
        r"""
        Processes the assignment operations

        Parameters
        ----------
        node :  :py:class:`ast.Node`
            Parsed tree


        Returns
        -------

        queries_to_evaluate: dict
            A dictionary or pairs '<name of the query>'= <node to evaluate>

        """
        queries_to_evaluate = {}
        if 'target' in node._fields:
            target = node.target
        if 'targets' in node._fields:
            target = node.targets[0]

        if isinstance(target, ast.Name):
            queries_to_evaluate[target.id] = node.value
        elif (
            isinstance(target, ast.Attribute) and
            target.attr == 'side'
        ):
            node_left, node_right = self.rewrite_side_query(node)
            self.visit(node_left)
            self.visit(node_right)
        elif (
            isinstance(target, ast.Attribute) and
            isinstance(target.value, ast.Name)
        ):
            queries_to_evaluate[
                target.value.id.lower() + '.' + target.attr.lower()] = node.value
        else:
            raise TractQuerierSyntaxError(
                "Invalid assignment in line %d" % node.lineno)
        return queries_to_evaluate

    def rewrite_side_query(self, node):
        r"""
        Processes the side suffixes in a query

        Parameters
        ----------
        node :  :py:class:`ast.Node`
            Parsed tree


        Returns
        -------

        node_left, node_right: nodes
            two AST nodes, one for the query instantiated on the left hemisphere
            one for the query instantiated on the right hemisphere

        """
        node_left = deepcopy(node)
        node_right = deepcopy(node)

        for node_ in ast.walk(node_left):
            if isinstance(node_, ast.Attribute):
                if node_.attr == 'side':
                    node_.attr = 'left'
                elif node_.attr == 'opposite':
                    node_.attr = 'right'

        for node_ in ast.walk(node_right):
            if isinstance(node_, ast.Attribute):
                if node_.attr == 'side':
                    node_.attr = 'right'
                elif node_.attr == 'opposite':
                    node_.attr = 'left'

        return node_left, node_right

    def visit_Name(self, node):
        if node.id in self.evaluated_queries_info:
            return self.evaluated_queries_info[node.id]
        else:
            raise TractQuerierSyntaxError(
                "Invalid query name in line %d: %s" % (node.lineno, node.id))

    def visit_Attribute(self, node):
        if not isinstance(node.value, ast.Name):
            raise TractQuerierSyntaxError(
                "Invalid query in line %d: %s" % node.lineno)

        query_name = node.value.id + '.' + node.attr
        if query_name in self.evaluated_queries_info:
            return self.evaluated_queries_info[query_name]
        else:
            raise TractQuerierSyntaxError(
                "Invalid query name in line %d: %s" % (node.lineno, query_name))

    def visit_Num(self, node):
        if node.n in self.tractography_spatial_indexing.crossing_labels_tracts:
            tracts = self.tractography_spatial_indexing.crossing_labels_tracts[node.n]
        else:
            tracts = set()

        endpoints = (set(), set())
        for i in (0, 1):
            elt = self.tractography_spatial_indexing.ending_labels_tracts[i]
            if node.n in elt:
                endpoints[i].update(elt[node.n])

        labelset = set((node.n,))
        tract_info = FiberQueryInfo(
            tracts, labelset,
            endpoints
        )

        return tract_info

    def visit_Expr(self, node):
        if isinstance(node.value, ast.Name):
            if node.value.id in self.evaluated_queries_info.keys():
                self.queries_to_save.add(node.value.id)
            else:
                raise TractQuerierSyntaxError(
                    "Query %s not known line: %d" % (node.value.id, node.lineno))
        elif isinstance(node.value, ast.Module):
            self.visit(node.value)
        else:
            raise TractQuerierSyntaxError(
                "Invalid expression at line: %d" % (node.lineno))

    def generic_visit(self, node):
        raise TractQuerierSyntaxError(
            "Invalid Operation %s line: %d" % (type(node), node.lineno))

    def visit_For(self, node):
        id_to_replace = node.target.id.lower()

        iter_ = node.iter
        if isinstance(iter_, ast.Str):
            list_items = fnmatch.filter(
                self.evaluated_queries_info.keys(), iter_.s.lower())
        elif isinstance(iter_, ast.List):
            list_items = []
            for item in iter_.elts:
                if isinstance(item, ast.Name):
                    list_items.append(item.id.lower())
                else:
                    raise TractQuerierSyntaxError(
                        'Error in FOR statement in line %d, elements in the list must be query names' % node.lineno)

        original_body = ast.Module(body=node.body)

        for item in list_items:
            aux_body = deepcopy(original_body)
            for node_ in ast.walk(aux_body):
                if isinstance(node_, ast.Name) and node_.id.lower() == id_to_replace:
                    node_.id = item

            self.visit(aux_body)


class TractQuerierSyntaxError(ValueError):

    def __init__(self, value):
        self.value = value

    def __str__(self):
        return repr(self.value)


class TractQuerierLabelNotFound(ValueError):

    def __init__(self, value):
        self.value = value

    def __str__(self):
        return repr(self.value)

class RewriteChangeNotInPrescedence(ast.NodeTransformer):

    def visit_BoolOp(self, node):
        predicate = lambda value: not (
            isinstance(value, ast.Compare) and
            isinstance(value.ops[0], ast.NotIn)
        )

        values_which_are_not_in_op = [value for value in takewhile(
            predicate,
            node.values[1:]
        )]

        if (len(values_which_are_not_in_op) == len(node.values) - 1):
            return node

        old_CompareNode = node.values[len(values_which_are_not_in_op) + 1]
        new_CompareNodeLeft = ast.copy_location(
            ast.BoolOp(
                op=node.op,
                values=(
                    [node.values[0]] +
                    values_which_are_not_in_op +
                    [old_CompareNode.left]
                )
            ),
            node
        )

        new_CompareNode = ast.copy_location(
            ast.Compare(
                left=new_CompareNodeLeft,
                ops=old_CompareNode.ops,
                comparators=old_CompareNode.comparators
            ),
            node
        )

        rest_of_the_values = node.values[len(values_which_are_not_in_op) + 2:]

        if len(rest_of_the_values) == 0:
            return self.visit(new_CompareNode)
        else:
            return self.visit(ast.copy_location(
                ast.BoolOp(
                    op=node.op,
                    values=(
                        [new_CompareNode] +
                        rest_of_the_values
                    )
                ),
                node
            ))


class RewritePreprocess(ast.NodeTransformer):

    def __init__(self, *args, **kwargs):
        if 'include_folders' in kwargs:
            self.include_folders = kwargs['include_folders']
            kwargs['include_folders'] = None
            del kwargs['include_folders']
        else:
            self.include_folders = ['.']
        super(RewritePreprocess, self).__init__(*args, **kwargs)

    def visit_Attribute(self, node):
        return ast.copy_location(
            ast.Attribute(
                value=self.visit(node.value),
                attr=node.attr.lower()
            ),
            node
        )

    def visit_Name(self, node):
        return ast.copy_location(
            ast.Name(id=node.id.lower()),
            node
        )

    def visit_Str(self, node):
        return ast.copy_location(
            ast.Str(s=node.s.lower()),
            node
        )

    def visit_Import(self, node):
        try:
            module_names = []
            for module_name in node.names:
                file_name = module_name.name
                found = False
                for folder in self.include_folders:
                    file_ = path.join(folder, file_name)
                    if path.exists(file_) and path.isfile(file_):
                        module_names.append(file_)
                        found = True
                        break
                if not found:
                    raise TractQuerierSyntaxError(
                        'Imported file not found: %s' % file_name
                    )
            imported_modules = [
                ast.parse(open(module_name).read(), filename=module_name)
                for module_name in module_names
            ]
        except SyntaxError:
            import sys
            import traceback
            exc_type, exc_value, exc_traceback = sys.exc_info()
            formatted_lines = traceback.format_exc().splitlines()
            raise TractQuerierSyntaxError(
                'syntax error in line %s line %d: \n%s\n%s' %
                (
                    module_name,
                    exc_value[1][1],
                    formatted_lines[-3],
                    formatted_lines[-2]
                )
            )

        new_node = ast.Module(imported_modules)

        return ast.copy_location(
            self.visit(new_node),
            node
        )


def queries_preprocess(query_file, filename='<unknown>', include_folders=[]):

    try:
        query_file_module = ast.parse(query_file, filename='<unknown>')
    except SyntaxError:
        import sys
        import traceback
        exc_type, exc_value, exc_traceback = sys.exc_info()
        formatted_lines = traceback.format_exc().splitlines()
        raise TractQuerierSyntaxError(
            'syntax error in line %s line %d: \n%s\n%s' %
            (
                filename,
                exc_value[1][1],
                formatted_lines[-3],
                formatted_lines[-2]
            )
        )

    rewrite_preprocess = RewritePreprocess(include_folders=include_folders)
    rewrite_precedence_not_in = RewriteChangeNotInPrescedence()

    preprocessed_module = rewrite_precedence_not_in.visit(
        rewrite_preprocess.visit(query_file_module)
    )

    return preprocessed_module.body


def eval_queries(
    query_file_body,
    tractography_spatial_indexing
):
    eq = EvaluateQueries(tractography_spatial_indexing)

    if isinstance(query_file_body, list):
        eq.visit(ast.Module(query_file_body))
    else:
        eq.visit(query_file_body)

    return dict([(key, eq.evaluated_queries_info[key].tracts) for key in eq.queries_to_save])


def queries_syntax_check(query_file_body):
    class DummySpatialIndexing:

        def __init__(self):
            self.crossing_tracts_labels = {}
            self.crossing_labels_tracts = {}
            self.ending_tracts_labels = ({}, {})
            self.ending_labels_tracts = ({}, {})
            self.label_bounding_boxes = {}
            self.tract_bounding_boxes = {}

    eval_queries(query_file_body, DummySpatialIndexing())


def labels_for_tracts(crossing_tracts_labels):
    crossing_labels_tracts = {}
    for i, f in crossing_tracts_labels.items():
        for l in f:
            if l in crossing_labels_tracts:
                crossing_labels_tracts[l].add(i)
            else:
                crossing_labels_tracts[l] = set((i,))
    return crossing_labels_tracts<|MERGE_RESOLUTION|>--- conflicted
+++ resolved
@@ -7,7 +7,6 @@
 
 from .code_util import DocStringInheritor
 from six import add_metaclass
-
 
 __all__ = [
     'keywords', 'EvaluateQueries', 'eval_queries',
@@ -326,11 +325,6 @@
         labels = query_info.labels
 
         labels_generator = (l for l in labels)
-<<<<<<< HEAD
-        bounding_box = self.tractography_spatial_indexing.label_bounding_boxes[next(labels_generator)]
-        for label in labels_generator:
-            bounding_box = bounding_box.union(self.tractography_spatial_indexing.label_bounding_boxes[label])
-=======
 
         try:
             bounding_box = (
@@ -346,7 +340,6 @@
             raise TractQuerierLabelNotFound(
                 "Label %s not found in atlas file" % e
             )
->>>>>>> e47a42c1
 
         function_name = node.func.id.lower()
 
