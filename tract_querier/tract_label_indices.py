--- conflicted
+++ resolved
@@ -248,16 +248,9 @@
                       affine_ras_2_ijk[:-1, -1])
     all_points_ijk_rounded = np.round(all_points_ijk).astype(int)
 
-<<<<<<< HEAD
-    if (
-        any(((all_points_ijk_rounded[:, i] >= img.shape[i]).any() for i in range(3))) or
-        (all_points_ijk_rounded < 0).any()
-    ):
-=======
     if (any((
         (all_points_ijk_rounded[:, i] >= img.shape[i]).any() for i in range(3))
     ) or (all_points_ijk_rounded < 0).any()):
->>>>>>> e47a42c1
         warnings.warn("Warning tract points fall outside the image")
 
     for i in range(3):
